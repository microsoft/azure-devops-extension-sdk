--- conflicted
+++ resolved
@@ -1,530 +1,527 @@
-import { channelManager } from "./XDM";
-
-/**
- * Web SDK version number. Can be specified in an extension's set of demands like: vss-sdk-version/4.1
- */
-export const sdkVersion = 4.1;
-
-const global = window as any;
-if (global._AzureDevOpsSDKVersion) {
-    console.error("The AzureDevOps SDK is already loaded. Only one version of this module can be loaded in a given document.");
-}
-
-global._AzureDevOpsSDKVersion = sdkVersion;
-
-/**
- * Options for extension initialization -- passed to DevOps.init()
- */
-export interface IExtensionInitOptions {
-    /**
-     * True (the default) indicates that the content of this extension is ready to be shown/used as soon as the
-     * init handshake has completed. Otherwise (loaded: false), the extension must call DevOps.notifyLoadSucceeded()
-     * once it has finished loading.
-     */
-    loaded?: boolean;
-
-    /**
-     * Extensions that show UI should specify this to true in order for the current user's theme
-     * to be applied to this extension content. Defaults to true.
-     */
-    applyTheme?: boolean;
-}
-
-/**
- * Information about the current user
- */
-export interface IUserContext {
-
-    /**
-     * Identity descriptor used to represent this user. In the format of {subject-type}.{base64-encoded-subject-id}
-     */
-    descriptor: string;
-
-    /**
-     * Unique id for the user
-     */
-    id: string;
-
-    /**
-     * Name of the user (email/login)
-     */
-    name: string;
-
-    /**
-     * The user's display name (First name / Last name)
-     */
-    displayName: string;
-
-    /**
-     * Url to the user's profile image
-     */
-    imageUrl: string;
-}
-
-/**
- * DevOps host level
- */
-export enum HostType {
-    Unknown = 0,
-    /**
-     * The Deployment host
-     */
-    Deployment = 1,
-
-    /**
-     * The Enterprise host
-     */
-    Enterprise = 2,
-
-    /**
-     * The organization host
-     */
-    Organization = 4
-}
-
-/**
- * Information about the current DevOps host (organization)
- */
-export interface IHostContext {
-    /**
-     * Unique GUID for this host
-     */
-    id: string;
-    /**
-     * Name of the host (i.e. Organization name)
-     */
-    name: string;
-    /**
-     * Version of Azure DevOps used by the current host (organization)
-     */
-    serviceVersion: string;
-    /**
-     * DevOps host level
-     */
-    type: HostType;
-    /**
-     * Distinguish between Azure DevOps Services (true) and Azure DevOps Server (false)
-     */
-    isHosted: boolean;
-}
-
-/**
- * Identifier for the current extension
- */
-export interface IExtensionContext {
-    /**
-     * Full id of the extension <publisher>.<extension>
-     */
-    id?: string;
-    /**
-     * Id of the publisher
-     */
-    publisherId: string;
-    /**
-     * Id of the extension (without the publisher prefix)
-     */
-    extensionId: string;
-    /**
-     * Version of the extension
-     */
-    version: string;
-    /**
-     * URI for extension assets
-     */
-    baseUri?: string;
-}
-
-/**
- * Information about the current DevOps team
- */
-export interface ITeamContext {
-    /**
-     * Unique GUID for this team
-     */
-    id: string;
-
-    /**
-     * Name of team
-     */
-    name: string;
-}
-
-export interface GlobalizationContext {
-    culture: string;
-    /**
-    * Gets the explicitly-set theme, or the empty string if a theme was not explicitly set. An explicitly-set theme is set either in the query string (?theme=[themename]) or in the user's profile. However, the default theme set in the profile is not considered to be an explicitly-set theme.
-    */
-    explicitTheme: string;
-    theme: string;
-    timeZoneId: string;
-    timezoneOffset: number;
-    typeAheadDisabled: boolean;
-}
-
-interface DaylightSavingsAdjustmentEntry {
-    /**
-    * Millisecond adjustment from UTC
-    */
-    offset: number;
-    /**
-    * Date that the offset adjustment starts
-    */
-    start: Date;
-}
-
-interface TimeZonesConfiguration {
-    daylightSavingsAdjustments: DaylightSavingsAdjustmentEntry[];
-}
-
-/**
-* Global context placed on each web page
-*/
-export interface IPageContext {
-    /**
-    * Globalization data for the current page based on the current user's settings
-    */
-    globalization: GlobalizationContext;
-    /**
-    * Contains global time zone configuration information (e.g. which dates DST changes)
-    */
-    timeZonesConfiguration: TimeZonesConfiguration;
-    /**
-    * The web context information for the given page request
-    */
-    webContext: IWebContext;
-}
-
-export interface ContextIdentifier {
-    id: string;
-    name: string;
-}
-
-/**
-* Context information for all web access requests
-*/
-interface IWebContext {
-    /**
-    * Information about the project used in the current request (may be null)
-    */
-    project: ContextIdentifier;
-    /**
-    * Information about the team used in the current request (may be null)
-    */
-    team: ITeamContext;
-}
-
-interface IExtensionHandshakeOptions extends IExtensionInitOptions {
-    /**
-     * Version number of this SDK
-     */
-    sdkVersion: number;
-}
-
-interface IExtensionHandshakeResult {
-    contributionId: string;
-    context: {
-        extension: IExtensionContext,
-        pageContext: IPageContext,
-        user: IUserContext,
-        host: IHostContext
-    };
-    initialConfig?: { [key: string]: any };
-    themeData?: { [key: string]: string };
-}
-
-interface ILegacyExtensionHandshakeResult {
-    pageContext: IPageContext;
-    initialConfig?: { [key: string]: any };
-    extensionContext: IExtensionContext;
-    contribution: {
-        id: string;
-        properties: { [key: string]: any };
-    };
-    themeData?: { [key: string]: string };
-}
-
-const hostControlId = "DevOps.HostControl";
-const serviceManagerId = "DevOps.ServiceManager";
-const parentChannel = channelManager.addChannel(window.parent);
-
-let teamContext: ITeamContext | undefined;
-let webContext: IWebContext | undefined;;
-let hostPageContext: IPageContext | undefined;
-let extensionContext: IExtensionContext | undefined;
-let initialConfiguration: { [key: string]: any } | undefined;
-let initialContributionId: string | undefined;
-let userContext: IUserContext | undefined;
-let hostContext: IHostContext | undefined;
-let themeElement: HTMLStyleElement;
-
-let resolveReady: () => void;
-const readyPromise = new Promise<void>((resolve) => {
-    resolveReady = resolve;
-});
-
-/**
- * Register a method so that the host frame can invoke events
- */
-function dispatchEvent(eventName: string, params: any) {
-    const global = window as any;
-
-    let evt;
-    if (typeof global.CustomEvent === "function") {
-        evt = new global.CustomEvent(eventName, params);
-    }
-    else {
-        params = params || { bubbles: false, cancelable: false };
-        evt = document.createEvent('CustomEvent');
-        evt.initCustomEvent(eventName, params.bubbles, params.cancelable, params.detail);
-    }
-
-    window.dispatchEvent(evt);
-}
-parentChannel.getObjectRegistry().register("DevOps.SdkClient", {
-    dispatchEvent: dispatchEvent
-});
-
-/**
- * Initiates the handshake with the host window.
- *
- * @param options - Initialization options for the extension.
- */
-export function init(options?: IExtensionInitOptions): Promise<void> {
-
-    return new Promise((resolve) => {
-
-        const initOptions = { ...options, sdkVersion };
-
-        parentChannel.invokeRemoteMethod<IExtensionHandshakeResult | ILegacyExtensionHandshakeResult>("initialHandshake", hostControlId, [initOptions]).then((handshakeData) => {
-
-            if ('context' in handshakeData) {
-                const data = handshakeData as IExtensionHandshakeResult;
-                const context = data.context;
-                hostPageContext = context.pageContext;
-                webContext = hostPageContext ? hostPageContext.webContext : undefined;
-                teamContext = webContext ? webContext.team : undefined;
-
-                initialConfiguration = data.initialConfig || {};
-                initialContributionId = data.contributionId;
-
-                extensionContext = context.extension;
-                userContext = context.user;
-                hostContext = context.host;
-            } else {
-                // handle legacy platform
-                const data = handshakeData as ILegacyExtensionHandshakeResult;
-                hostPageContext = data.pageContext;
-                webContext = hostPageContext ? hostPageContext.webContext : undefined;
-                teamContext = webContext ? webContext.team : undefined;
-
-                initialConfiguration = data.initialConfig || {};
-                initialContributionId = data.contribution.id;
-
-                extensionContext = data.extensionContext;
-<<<<<<< HEAD
-                extensionContext.id = extensionContext.publisherId + '.' + extensionContext.extensionId;
-=======
->>>>>>> 2a374992
-            }
-
-            if (handshakeData.themeData) {
-                applyTheme(handshakeData.themeData);
-
-                window.addEventListener("themeChanged", (ev: any) => {
-                    applyTheme(ev.detail.data);
-                });
-            }
-
-            resolveReady();
-            resolve();
-        });
-    });
-}
-
-/**
-* Register a callback that gets called once the initial setup/handshake has completed.
-* If the initial setup is already completed, the callback is invoked at the end of the current call stack.
-*/
-export async function ready(): Promise<void> {
-    return readyPromise;
-}
-
-/**
-* Notifies the host that the extension successfully loaded (stop showing the loading indicator)
-*/
-export function notifyLoadSucceeded(): Promise<void> {
-    return parentChannel.invokeRemoteMethod("notifyLoadSucceeded", hostControlId);
-}
-
-/**
-* Notifies the host that the extension failed to load
-*/
-export function notifyLoadFailed(e: Error | string): Promise<void> {
-    return parentChannel.invokeRemoteMethod("notifyLoadFailed", hostControlId, [e]);
-}
-
-function getWaitForReadyError(method: string): string {
-    return `Attempted to call ${method}() before init() was complete. Wait for init to complete or place within a ready() callback.`;
-}
-
-/**
-* Get the configuration data passed in the initial handshake from the parent frame
-*/
-export function getConfiguration(): { [key: string]: any } {
-    if (!initialConfiguration) {
-        throw new Error(getWaitForReadyError("getConfiguration"));
-    }
-    return initialConfiguration;
-}
-
-/**
-* Gets the information about the contribution that first caused this extension to load.
-*/
-export function getContributionId(): string {
-    if (!initialContributionId) {
-        throw new Error(getWaitForReadyError("getContributionId"));
-    }
-    return initialContributionId;
-}
-
-/**
-* Gets information about the current user
-*/
-export function getUser(): IUserContext {
-    if (!userContext) {
-        throw new Error(getWaitForReadyError("getUser"));
-    }
-    return userContext;
-}
-
-/**
-* Gets information about the host (i.e. an Azure DevOps organization) that the page is targeting
-*/
-export function getHost(): IHostContext {
-    if (!hostContext) {
-        throw new Error(getWaitForReadyError("getHost"));
-    }
-    return hostContext;
-}
-
-/**
-* Get the context about the extension that owns the content that is being hosted
-*/
-export function getExtensionContext(): IExtensionContext {
-    if (!extensionContext) {
-        throw new Error(getWaitForReadyError("getExtensionContext"));
-    }
-    return extensionContext;
-}
-
-/**
-* Gets information about the team that the page is targeting
-*/
-export function getTeamContext(): ITeamContext {
-    if (!teamContext) {
-        throw new Error(getWaitForReadyError("getTeamContext"));
-    }
-    return teamContext;
-}
-
-/**
-* Get the context about the host page
-*/
-export function getPageContext(): IPageContext {
-    if (!hostPageContext) {
-        throw new Error(getWaitForReadyError("getPageContext"));
-    }
-    return hostPageContext;
-}
-
-/**
-* Get the context about the web
-*/
-export function getWebContext(): IWebContext {
-    if (!webContext) {
-        throw new Error(getWaitForReadyError("getWebContext"));
-    }
-    return webContext;
-}
-
-/**
-* Get the contribution with the given contribution id. The returned contribution has a method to get a registered object within that contribution.
-*
-* @param contributionId - Id of the contribution to get
-*/
-export async function getService<T>(contributionId: string): Promise<T> {
-    return ready().then(() => {
-        return parentChannel.invokeRemoteMethod<T>("getService", serviceManagerId, [contributionId]);
-    });
-}
-
-/**
-* Register an object (instance or factory method) that this extension exposes to the host frame.
-*
-* @param instanceId - unique id of the registered object
-* @param instance - Either: (1) an object instance, or (2) a function that takes optional context data and returns an object instance.
-*/
-export function register<T extends Object>(instanceId: string, instance: T): void {
-    parentChannel.getObjectRegistry().register(instanceId, instance);
-}
-
-/**
-* Removes an object that this extension exposed to the host frame.
-*
-* @param instanceId - unique id of the registered object
-*/
-export function unregister(instanceId: string): void {
-    parentChannel.getObjectRegistry().unregister(instanceId);
-}
-
-/**
-* Fetch an access token which will allow calls to be made to other DevOps services
-*/
-export async function getAccessToken(): Promise<string> {
-    return parentChannel.invokeRemoteMethod<{ token: string }>("getAccessToken", hostControlId).then((tokenObj) => { return tokenObj.token; });
-}
-
-/**
-* Fetch an token which can be used to identify the current user
-*/
-export async function getAppToken(): Promise<string> {
-    return parentChannel.invokeRemoteMethod<{ token: string }>("getAppToken", hostControlId).then((tokenObj) => { return tokenObj.token; });
-}
-
-/**
-* Requests the parent window to resize the container for this extension based on the current extension size.
-*
-* @param width - Optional width, defaults to scrollWidth
-* @param height - Optional height, defaults to scrollHeight
-*/
-export function resize(width?: number, height?: number): void {
-    const body = document.body;
-    if (body) {
-        const newWidth = typeof width === "number" ? width : (body ? body.scrollWidth : undefined);
-        const newHeight = typeof height === "number" ? height : (body ? body.scrollHeight : undefined);
-        parentChannel.invokeRemoteMethod("resize", hostControlId, [newWidth, newHeight]);
-    }
-}
-
-/**
- * Applies theme variables to the current document
- */
-export function applyTheme(themeData: { [varName: string]: string }): void {
-
-    if (!themeElement) {
-        themeElement = document.createElement("style");
-        themeElement.type = "text/css";
-        document.head!.appendChild(themeElement);
-    }
-
-    const cssVariables: string[] = [];
-    if (themeData) {
-        for (const varName in themeData) {
-            cssVariables.push("--" + varName + ": " + themeData[varName]);
-        }
-    }
-
-    themeElement.innerText = ":root { " + cssVariables.join("; ") + " } body { color: var(--text-primary-color) }";
-
-    dispatchEvent("themeApplied", { detail: themeData });
+import { channelManager } from "./XDM";
+
+/**
+ * Web SDK version number. Can be specified in an extension's set of demands like: vss-sdk-version/4.1
+ */
+export const sdkVersion = 4.1;
+
+const global = window as any;
+if (global._AzureDevOpsSDKVersion) {
+    console.error("The AzureDevOps SDK is already loaded. Only one version of this module can be loaded in a given document.");
+}
+
+global._AzureDevOpsSDKVersion = sdkVersion;
+
+/**
+ * Options for extension initialization -- passed to DevOps.init()
+ */
+export interface IExtensionInitOptions {
+    /**
+     * True (the default) indicates that the content of this extension is ready to be shown/used as soon as the
+     * init handshake has completed. Otherwise (loaded: false), the extension must call DevOps.notifyLoadSucceeded()
+     * once it has finished loading.
+     */
+    loaded?: boolean;
+
+    /**
+     * Extensions that show UI should specify this to true in order for the current user's theme
+     * to be applied to this extension content. Defaults to true.
+     */
+    applyTheme?: boolean;
+}
+
+/**
+ * Information about the current user
+ */
+export interface IUserContext {
+
+    /**
+     * Identity descriptor used to represent this user. In the format of {subject-type}.{base64-encoded-subject-id}
+     */
+    descriptor: string;
+
+    /**
+     * Unique id for the user
+     */
+    id: string;
+
+    /**
+     * Name of the user (email/login)
+     */
+    name: string;
+
+    /**
+     * The user's display name (First name / Last name)
+     */
+    displayName: string;
+
+    /**
+     * Url to the user's profile image
+     */
+    imageUrl: string;
+}
+
+/**
+ * DevOps host level
+ */
+export enum HostType {
+    Unknown = 0,
+    /**
+     * The Deployment host
+     */
+    Deployment = 1,
+
+    /**
+     * The Enterprise host
+     */
+    Enterprise = 2,
+
+    /**
+     * The organization host
+     */
+    Organization = 4
+}
+
+/**
+ * Information about the current DevOps host (organization)
+ */
+export interface IHostContext {
+    /**
+     * Unique GUID for this host
+     */
+    id: string;
+    /**
+     * Name of the host (i.e. Organization name)
+     */
+    name: string;
+    /**
+     * Version of Azure DevOps used by the current host (organization)
+     */
+    serviceVersion: string;
+    /**
+     * DevOps host level
+     */
+    type: HostType;
+    /**
+     * Distinguish between Azure DevOps Services (true) and Azure DevOps Server (false)
+     */
+    isHosted: boolean;
+}
+
+/**
+ * Identifier for the current extension
+ */
+export interface IExtensionContext {
+    /**
+     * Full id of the extension <publisher>.<extension>
+     */
+    id?: string;
+    /**
+     * Id of the publisher
+     */
+    publisherId: string;
+    /**
+     * Id of the extension (without the publisher prefix)
+     */
+    extensionId: string;
+    /**
+     * Version of the extension
+     */
+    version: string;
+    /**
+     * URI for extension assets
+     */
+    baseUri?: string;
+}
+
+/**
+ * Information about the current DevOps team
+ */
+export interface ITeamContext {
+    /**
+     * Unique GUID for this team
+     */
+    id: string;
+
+    /**
+     * Name of team
+     */
+    name: string;
+}
+
+export interface GlobalizationContext {
+    culture: string;
+    /**
+    * Gets the explicitly-set theme, or the empty string if a theme was not explicitly set. An explicitly-set theme is set either in the query string (?theme=[themename]) or in the user's profile. However, the default theme set in the profile is not considered to be an explicitly-set theme.
+    */
+    explicitTheme: string;
+    theme: string;
+    timeZoneId: string;
+    timezoneOffset: number;
+    typeAheadDisabled: boolean;
+}
+
+interface DaylightSavingsAdjustmentEntry {
+    /**
+    * Millisecond adjustment from UTC
+    */
+    offset: number;
+    /**
+    * Date that the offset adjustment starts
+    */
+    start: Date;
+}
+
+interface TimeZonesConfiguration {
+    daylightSavingsAdjustments: DaylightSavingsAdjustmentEntry[];
+}
+
+/**
+* Global context placed on each web page
+*/
+export interface IPageContext {
+    /**
+    * Globalization data for the current page based on the current user's settings
+    */
+    globalization: GlobalizationContext;
+    /**
+    * Contains global time zone configuration information (e.g. which dates DST changes)
+    */
+    timeZonesConfiguration: TimeZonesConfiguration;
+    /**
+    * The web context information for the given page request
+    */
+    webContext: IWebContext;
+}
+
+export interface ContextIdentifier {
+    id: string;
+    name: string;
+}
+
+/**
+* Context information for all web access requests
+*/
+interface IWebContext {
+    /**
+    * Information about the project used in the current request (may be null)
+    */
+    project: ContextIdentifier;
+    /**
+    * Information about the team used in the current request (may be null)
+    */
+    team: ITeamContext;
+}
+
+interface IExtensionHandshakeOptions extends IExtensionInitOptions {
+    /**
+     * Version number of this SDK
+     */
+    sdkVersion: number;
+}
+
+interface IExtensionHandshakeResult {
+    contributionId: string;
+    context: {
+        extension: IExtensionContext,
+        pageContext: IPageContext,
+        user: IUserContext,
+        host: IHostContext
+    };
+    initialConfig?: { [key: string]: any };
+    themeData?: { [key: string]: string };
+}
+
+interface ILegacyExtensionHandshakeResult {
+    pageContext: IPageContext;
+    initialConfig?: { [key: string]: any };
+    extensionContext: IExtensionContext;
+    contribution: {
+        id: string;
+        properties: { [key: string]: any };
+    };
+    themeData?: { [key: string]: string };
+}
+
+const hostControlId = "DevOps.HostControl";
+const serviceManagerId = "DevOps.ServiceManager";
+const parentChannel = channelManager.addChannel(window.parent);
+
+let teamContext: ITeamContext | undefined;
+let webContext: IWebContext | undefined;;
+let hostPageContext: IPageContext | undefined;
+let extensionContext: IExtensionContext | undefined;
+let initialConfiguration: { [key: string]: any } | undefined;
+let initialContributionId: string | undefined;
+let userContext: IUserContext | undefined;
+let hostContext: IHostContext | undefined;
+let themeElement: HTMLStyleElement;
+
+let resolveReady: () => void;
+const readyPromise = new Promise<void>((resolve) => {
+    resolveReady = resolve;
+});
+
+/**
+ * Register a method so that the host frame can invoke events
+ */
+function dispatchEvent(eventName: string, params: any) {
+    const global = window as any;
+
+    let evt;
+    if (typeof global.CustomEvent === "function") {
+        evt = new global.CustomEvent(eventName, params);
+    }
+    else {
+        params = params || { bubbles: false, cancelable: false };
+        evt = document.createEvent('CustomEvent');
+        evt.initCustomEvent(eventName, params.bubbles, params.cancelable, params.detail);
+    }
+
+    window.dispatchEvent(evt);
+}
+parentChannel.getObjectRegistry().register("DevOps.SdkClient", {
+    dispatchEvent: dispatchEvent
+});
+
+/**
+ * Initiates the handshake with the host window.
+ *
+ * @param options - Initialization options for the extension.
+ */
+export function init(options?: IExtensionInitOptions): Promise<void> {
+
+    return new Promise((resolve) => {
+
+        const initOptions = { ...options, sdkVersion };
+
+        parentChannel.invokeRemoteMethod<IExtensionHandshakeResult | ILegacyExtensionHandshakeResult>("initialHandshake", hostControlId, [initOptions]).then((handshakeData) => {
+
+            if ('context' in handshakeData) {
+                const data = handshakeData as IExtensionHandshakeResult;
+                const context = data.context;
+                hostPageContext = context.pageContext;
+                webContext = hostPageContext ? hostPageContext.webContext : undefined;
+                teamContext = webContext ? webContext.team : undefined;
+
+                initialConfiguration = data.initialConfig || {};
+                initialContributionId = data.contributionId;
+
+                extensionContext = context.extension;
+                userContext = context.user;
+                hostContext = context.host;
+            } else {
+                // handle legacy platform
+                const data = handshakeData as ILegacyExtensionHandshakeResult;
+                hostPageContext = data.pageContext;
+                webContext = hostPageContext ? hostPageContext.webContext : undefined;
+                teamContext = webContext ? webContext.team : undefined;
+
+                initialConfiguration = data.initialConfig || {};
+                initialContributionId = data.contribution.id;
+
+                extensionContext = data.extensionContext;
+                extensionContext.id = extensionContext.publisherId + '.' + extensionContext.extensionId;
+            }
+
+            if (handshakeData.themeData) {
+                applyTheme(handshakeData.themeData);
+
+                window.addEventListener("themeChanged", (ev: any) => {
+                    applyTheme(ev.detail.data);
+                });
+            }
+
+            resolveReady();
+            resolve();
+        });
+    });
+}
+
+/**
+* Register a callback that gets called once the initial setup/handshake has completed.
+* If the initial setup is already completed, the callback is invoked at the end of the current call stack.
+*/
+export async function ready(): Promise<void> {
+    return readyPromise;
+}
+
+/**
+* Notifies the host that the extension successfully loaded (stop showing the loading indicator)
+*/
+export function notifyLoadSucceeded(): Promise<void> {
+    return parentChannel.invokeRemoteMethod("notifyLoadSucceeded", hostControlId);
+}
+
+/**
+* Notifies the host that the extension failed to load
+*/
+export function notifyLoadFailed(e: Error | string): Promise<void> {
+    return parentChannel.invokeRemoteMethod("notifyLoadFailed", hostControlId, [e]);
+}
+
+function getWaitForReadyError(method: string): string {
+    return `Attempted to call ${method}() before init() was complete. Wait for init to complete or place within a ready() callback.`;
+}
+
+/**
+* Get the configuration data passed in the initial handshake from the parent frame
+*/
+export function getConfiguration(): { [key: string]: any } {
+    if (!initialConfiguration) {
+        throw new Error(getWaitForReadyError("getConfiguration"));
+    }
+    return initialConfiguration;
+}
+
+/**
+* Gets the information about the contribution that first caused this extension to load.
+*/
+export function getContributionId(): string {
+    if (!initialContributionId) {
+        throw new Error(getWaitForReadyError("getContributionId"));
+    }
+    return initialContributionId;
+}
+
+/**
+* Gets information about the current user
+*/
+export function getUser(): IUserContext {
+    if (!userContext) {
+        throw new Error(getWaitForReadyError("getUser"));
+    }
+    return userContext;
+}
+
+/**
+* Gets information about the host (i.e. an Azure DevOps organization) that the page is targeting
+*/
+export function getHost(): IHostContext {
+    if (!hostContext) {
+        throw new Error(getWaitForReadyError("getHost"));
+    }
+    return hostContext;
+}
+
+/**
+* Get the context about the extension that owns the content that is being hosted
+*/
+export function getExtensionContext(): IExtensionContext {
+    if (!extensionContext) {
+        throw new Error(getWaitForReadyError("getExtensionContext"));
+    }
+    return extensionContext;
+}
+
+/**
+* Gets information about the team that the page is targeting
+*/
+export function getTeamContext(): ITeamContext {
+    if (!teamContext) {
+        throw new Error(getWaitForReadyError("getTeamContext"));
+    }
+    return teamContext;
+}
+
+/**
+* Get the context about the host page
+*/
+export function getPageContext(): IPageContext {
+    if (!hostPageContext) {
+        throw new Error(getWaitForReadyError("getPageContext"));
+    }
+    return hostPageContext;
+}
+
+/**
+* Get the context about the web
+*/
+export function getWebContext(): IWebContext {
+    if (!webContext) {
+        throw new Error(getWaitForReadyError("getWebContext"));
+    }
+    return webContext;
+}
+
+/**
+* Get the contribution with the given contribution id. The returned contribution has a method to get a registered object within that contribution.
+*
+* @param contributionId - Id of the contribution to get
+*/
+export async function getService<T>(contributionId: string): Promise<T> {
+    return ready().then(() => {
+        return parentChannel.invokeRemoteMethod<T>("getService", serviceManagerId, [contributionId]);
+    });
+}
+
+/**
+* Register an object (instance or factory method) that this extension exposes to the host frame.
+*
+* @param instanceId - unique id of the registered object
+* @param instance - Either: (1) an object instance, or (2) a function that takes optional context data and returns an object instance.
+*/
+export function register<T extends Object>(instanceId: string, instance: T): void {
+    parentChannel.getObjectRegistry().register(instanceId, instance);
+}
+
+/**
+* Removes an object that this extension exposed to the host frame.
+*
+* @param instanceId - unique id of the registered object
+*/
+export function unregister(instanceId: string): void {
+    parentChannel.getObjectRegistry().unregister(instanceId);
+}
+
+/**
+* Fetch an access token which will allow calls to be made to other DevOps services
+*/
+export async function getAccessToken(): Promise<string> {
+    return parentChannel.invokeRemoteMethod<{ token: string }>("getAccessToken", hostControlId).then((tokenObj) => { return tokenObj.token; });
+}
+
+/**
+* Fetch an token which can be used to identify the current user
+*/
+export async function getAppToken(): Promise<string> {
+    return parentChannel.invokeRemoteMethod<{ token: string }>("getAppToken", hostControlId).then((tokenObj) => { return tokenObj.token; });
+}
+
+/**
+* Requests the parent window to resize the container for this extension based on the current extension size.
+*
+* @param width - Optional width, defaults to scrollWidth
+* @param height - Optional height, defaults to scrollHeight
+*/
+export function resize(width?: number, height?: number): void {
+    const body = document.body;
+    if (body) {
+        const newWidth = typeof width === "number" ? width : (body ? body.scrollWidth : undefined);
+        const newHeight = typeof height === "number" ? height : (body ? body.scrollHeight : undefined);
+        parentChannel.invokeRemoteMethod("resize", hostControlId, [newWidth, newHeight]);
+    }
+}
+
+/**
+ * Applies theme variables to the current document
+ */
+export function applyTheme(themeData: { [varName: string]: string }): void {
+
+    if (!themeElement) {
+        themeElement = document.createElement("style");
+        themeElement.type = "text/css";
+        document.head!.appendChild(themeElement);
+    }
+
+    const cssVariables: string[] = [];
+    if (themeData) {
+        for (const varName in themeData) {
+            cssVariables.push("--" + varName + ": " + themeData[varName]);
+        }
+    }
+
+    themeElement.innerText = ":root { " + cssVariables.join("; ") + " } body { color: var(--text-primary-color) }";
+
+    dispatchEvent("themeApplied", { detail: themeData });
 }